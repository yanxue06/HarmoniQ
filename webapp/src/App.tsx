<<<<<<< HEAD
import Login from './login';
import './App.css';

function App() {
  return (
    <div className="App">
      <Login />
    </div>
=======
import { BrowserRouter as Router, Routes, Route } from "react-router-dom";
import MainPage from "./pages/mainPage.tsx";
import WelcomePage from "./pages/welcomePage.tsx";
import ExplorePage from "./pages/explorePage.tsx";
import React from "react";
import "./App.css";

function App() {
  return (
    <React.StrictMode>
      <Router>
        <Routes>
          <Route path="/" element={<MainPage />} />
          <Route path="/welcome" element={<WelcomePage />} />
          <Route path="/explore" element={<ExplorePage />} />
        </Routes>
      </Router>
    </React.StrictMode>
>>>>>>> 2b6eb5ac
  );
}

export default App;<|MERGE_RESOLUTION|>--- conflicted
+++ resolved
@@ -1,13 +1,3 @@
-<<<<<<< HEAD
-import Login from './login';
-import './App.css';
-
-function App() {
-  return (
-    <div className="App">
-      <Login />
-    </div>
-=======
 import { BrowserRouter as Router, Routes, Route } from "react-router-dom";
 import MainPage from "./pages/mainPage.tsx";
 import WelcomePage from "./pages/welcomePage.tsx";
@@ -26,8 +16,7 @@
         </Routes>
       </Router>
     </React.StrictMode>
->>>>>>> 2b6eb5ac
   );
 }
 
-export default App;+export default App;
