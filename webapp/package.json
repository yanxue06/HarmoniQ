{
  "name": "harmoniq",
  "version": "1.0.0",
  "description": "Spotify authentication with Supabase",
  "type": "module",
  "scripts": {
<<<<<<< HEAD
    "start": "node server.js",
    "server": "nodemon server.js",
    "dev": "vite",
    "build": "tsc && vite build",
    "preview": "vite preview"
  },
  "dependencies": {
    "@supabase/supabase-js": "^2.39.0",
    "express": "^4.18.2",
    "react": "^18.2.0",
    "react-dom": "^18.2.0"
  },
  "devDependencies": {
    "@types/react": "^18.2.15",
    "@types/react-dom": "^18.2.7",
    "@vitejs/plugin-react-swc": "^3.3.2",
    "nodemon": "^3.0.1",
    "typescript": "^5.0.2",
    "vite": "^4.4.5"
=======
    "dev": "vite --port 3000" ,
    "build": "tsc -b && vite build",
    "lint": "eslint .",
    "preview": "vite preview"
  },
  "dependencies": {
    "chokidar": "^4.0.3",
    "masonry-layout": "^4.2.2",
    "react": "^19.0.0",
    "react-dom": "^19.0.0"
  },
  "devDependencies": {
    "@eslint/js": "^9.21.0",
    "@types/masonry-layout": "^4.2.8",
    "@types/node": "^22.13.9",
    "@types/react": "^19.0.10",
    "@types/react-dom": "^19.0.4",
    "@vitejs/plugin-react": "^4.3.4",
    "@vitejs/plugin-react-swc": "^3.8.0",
    "eslint": "^9.21.0",
    "eslint-plugin-react-hooks": "^5.0.0",
    "eslint-plugin-react-refresh": "^0.4.19",
    "globals": "^15.15.0",
    "typescript": "~5.7.2",
    "typescript-eslint": "^8.24.1",
    "vite": "^6.2.0"
>>>>>>> 2b6eb5ac
  }
}<|MERGE_RESOLUTION|>--- conflicted
+++ resolved
@@ -4,27 +4,6 @@
   "description": "Spotify authentication with Supabase",
   "type": "module",
   "scripts": {
-<<<<<<< HEAD
-    "start": "node server.js",
-    "server": "nodemon server.js",
-    "dev": "vite",
-    "build": "tsc && vite build",
-    "preview": "vite preview"
-  },
-  "dependencies": {
-    "@supabase/supabase-js": "^2.39.0",
-    "express": "^4.18.2",
-    "react": "^18.2.0",
-    "react-dom": "^18.2.0"
-  },
-  "devDependencies": {
-    "@types/react": "^18.2.15",
-    "@types/react-dom": "^18.2.7",
-    "@vitejs/plugin-react-swc": "^3.3.2",
-    "nodemon": "^3.0.1",
-    "typescript": "^5.0.2",
-    "vite": "^4.4.5"
-=======
     "dev": "vite --port 3000" ,
     "build": "tsc -b && vite build",
     "lint": "eslint .",
@@ -51,6 +30,5 @@
     "typescript": "~5.7.2",
     "typescript-eslint": "^8.24.1",
     "vite": "^6.2.0"
->>>>>>> 2b6eb5ac
   }
 }