import { defineConfig } from 'vite'
<<<<<<< HEAD
import react from '@vitejs/plugin-react-swc'
import path from 'path'

// https://vitejs.dev/config/
=======
import react from '@vitejs/plugin-react'
import path from 'path'

>>>>>>> 2b6eb5ac
export default defineConfig({
  plugins: [react()],
  resolve: {
    alias: {
<<<<<<< HEAD
      '@': path.resolve(__dirname, './src'),
      '@components': path.resolve(__dirname, './src/components'),
      '@lib': path.resolve(__dirname, './src/lib'),
    },
  },
  server: {
    port: 3000,
    open: true,
  },
=======
      react: path.resolve(__dirname, 'node_modules/react'),
      'react-dom': path.resolve(__dirname, 'node_modules/react-dom')
    }
  }
>>>>>>> 2b6eb5ac
})<|MERGE_RESOLUTION|>--- conflicted
+++ resolved
@@ -1,19 +1,12 @@
 import { defineConfig } from 'vite'
-<<<<<<< HEAD
 import react from '@vitejs/plugin-react-swc'
 import path from 'path'
 
 // https://vitejs.dev/config/
-=======
-import react from '@vitejs/plugin-react'
-import path from 'path'
-
->>>>>>> 2b6eb5ac
 export default defineConfig({
   plugins: [react()],
   resolve: {
     alias: {
-<<<<<<< HEAD
       '@': path.resolve(__dirname, './src'),
       '@components': path.resolve(__dirname, './src/components'),
       '@lib': path.resolve(__dirname, './src/lib'),
@@ -23,10 +16,4 @@
     port: 3000,
     open: true,
   },
-=======
-      react: path.resolve(__dirname, 'node_modules/react'),
-      'react-dom': path.resolve(__dirname, 'node_modules/react-dom')
-    }
-  }
->>>>>>> 2b6eb5ac
 })